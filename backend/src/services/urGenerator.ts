--- conflicted
+++ resolved
@@ -31,15 +31,12 @@
   contactForceThresholdN?: number;
   /** URScript variable name referencing the coordinate frame applied to generated poses. */
   coordinateFrameVariable?: string;
-<<<<<<< HEAD
-  /** Optional HTTP URL invoked by the robot after each move to report progress. */
-  progressCallbackUrl?: string;
-=======
   /** URScript variable of the coordinate system pose (as planes are not available from code). */
   coordinateString?: string;
   /** URScript variable of the angle of the tool. */
   poseString?: string;
->>>>>>> 23f2e183
+  /** Optional HTTP URL invoked by the robot after each move to report progress. */
+  progressCallbackUrl?: string;
 }
 
 /** Structured metadata returned alongside the generated UR program. */
@@ -326,14 +323,10 @@
   tuftSpeedMmPerSec: 60,
   blackPixelThreshold: 64,
   contactForceThresholdN: 15,
-<<<<<<< HEAD
-  coordinateFrameVariable: 'tuftCoord',
-  progressCallbackUrl: '',
-=======
   coordinateFrameVariable: 'tuft_coords',
   coordinateString: '    global tuft_coords = p[-0.743799, 1.270828, -0.183331, 1.574839, 0.004352, -0.002073]',
-  poseString: '    global current_pose = p[0,0,0,-1.19353,1.19941,1.24224]'
->>>>>>> 23f2e183
+  poseString: '    global current_pose = p[0,0,0,-1.19353,1.19941,1.24224]',
+  progressCallbackUrl: '',
 };
 
 const RAD_ORIENTATION = {
@@ -606,29 +599,8 @@
 
   const moveAcceleration = 1.2;
   const approachAcceleration = 0.8;
-<<<<<<< HEAD
   let lastSafeX: number | null = null;
   let lastSafeY: number | null = null;
-=======
-  const preflightWaypoints = buildPreflightWaypoints(settings.workpieceWidthMm, settings.workpieceHeightMm, settings.workpieceBufferMm);
-  const preflightTravelDistanceMm = calculatePreflightTravelDistance(preflightWaypoints);
-
-  programLines.push(`    textmsg("Initiating preflight routine")`);
-  programLines.push(
-    ...createPreflightMoveLines({
-      waypoints: preflightWaypoints,
-      indent: '    ',
-      formatPoseForFrame,
-      moveAcceleration,
-      travelSpeed,
-      safeZ,
-    }),
-  );
-  programLines.push(`    textmsg("Preflight routine complete")`);
-
-  let lastSafeX: number | null = preflightWaypoints[preflightWaypoints.length - 1].x;
-  let lastSafeY: number | null = preflightWaypoints[preflightWaypoints.length - 1].y;
->>>>>>> 23f2e183
   let lastSurfaceX: number | null = null;
   let lastSurfaceY: number | null = null;
   let toolActive = false;
