/**
 * Converts greyscale bitmap uploads into Universal Robots motion programs. The generator maps
 * columns of dark pixels into plunge/activate strokes while tracking motion metrics for downstream
 * estimation and reporting.
 */
import { randomUUID } from 'crypto';
import sharp from 'sharp';
import { saveJobContext } from './jobStore';

/** Options controlling how the image is transformed into a robot toolpath. */
export interface URGenerationOptions {
  /** Physical width of the workpiece the image spans, in millimetres. */
  workpieceWidthMm?: number;
  /** Physical height of the workpiece the image spans, in millimetres. */
  workpieceHeightMm?: number;
  /** Buffer from the border. */
  workpieceBufferMm?: number;
  /** Clearance height in millimetres for safe moves above the surface. */
  safeHeightMm?: number;
  /** Distance in millimetres to descend from safe height to contact the surface. */
  tuftHeightMm?: number;
  /** Digital output index used to toggle the tufting end-effector. */
  toolOutput?: number;
  /** Horizontal travel speed in millimetres per second while disengaged. */
  travelSpeedMmPerSec?: number;
  /** Horizontal travel speed in millimetres per second while engaged. */
  tuftSpeedMmPerSec?: number;
  /** Greyscale threshold (0–255) for classifying pixels as active. */
  blackPixelThreshold?: number;
  /** Target contact force in Newtons that determines when the tool has reached the surface. */
  contactForceThresholdN?: number;
  /** URScript variable name referencing the coordinate frame applied to generated poses. */
  coordinateFrameVariable?: string;
  /** URScript variable of the coordinate system pose (as planes are not available from code). */
  coordinateString?: string;
  /** URScript variable of the angle of the tool. */
  poseString?: string;
  /** Hostname used by the robot when reporting progress after each move. */
  progressHost?: string;
  /** TCP port used by the robot when reporting progress after each move. */
  progressPort?: number;
}

/** Structured metadata returned alongside the generated UR program. */
export interface ProgramChunk {
  /** Fully formatted URScript snippet ready for streaming. */
  program: string;
  /** Inclusive starting index within the movement block list. */
  startIndex: number;
  /** Exclusive ending index within the movement block list. */
  endIndex: number;
  /** Total block count covered by this chunk. */
  blockCount: number;
  /** Number of `movel` commands contained in the chunk. */
  movelCount: number;
  /** Number of `movel` commands executed before this chunk begins. */
  progressStart: number;
}

export interface URGenerationResult {
  /** Unique job identifier for correlating uploads and downstream processing. */
  jobId: string;
  /** Collection of metrics describing the generated job. */
  metadata: {
    /** Rounded cycle time estimate in seconds. */
    estimatedCycleTimeSeconds: number;
    /** Pixel resolution of the processed image (e.g., `512x512`). */
    resolution: string;
    /** Width of the processed image in pixels. */
    imageWidth: number;
    /** Height of the processed image in pixels. */
    imageHeight: number;
    /** Number of column segments that will be tufted. */
    tuftSegments: number;
    /** Total count of pixels classified as active/black. */
    activePixels: number;
    /** Bounding box in millimetres covering all black pixels, or `null` when no black pixels were found. */
    boundingBoxMm: BoundingBoxMm | null;
    /** Total number of planned movement blocks emitted for the tufting job. */
    movementCount: number;
    /** Total number of `movel` commands emitted for the tufting job. */
    movelCommandCount: number;
  };
  /** Individual program chunks respecting the controller movement limits. */
  programChunks: ProgramChunk[];
}

export interface PreflightGenerationResult {
  /** fully formatted URScript program executing the preflight path. */
  program: string;
  /** Additional details describing the generated routine. */
  metadata: {
    /** Coordinate frame variable applied to generated poses. */
    coordinateFrame: string;
    /** Total horizontal travel distance across the preflight path, in millimetres. */
    travelDistanceMm: number;
    /** Approximate duration of the routine, in seconds. */
    estimatedCycleTimeSeconds: number;
    /** Per-corner dwell duration, in seconds. */
    cornerDwellSeconds: number;
    /** Ordered waypoint list traversed by the preflight path. */
    waypoints: Array<{ xMm: number; yMm: number; dwellSeconds: number }>;
  };
}

export interface ToolTestGenerationResult {
  /** fully formatted URScript program toggling the tufting gun while jogging along Z. */
  program: string;
  metadata: {
    /** Distance travelled along the Z axis during the test motion, in metres. */
    displacementMeters: number;
    /** Digital output index driven during the test. */
    toolOutput: number;
    /** Duration in seconds the tool output remains active. */
    dwellSeconds: number;
    /** Linear speed used for the motion, in millimetres per second. */
    travelSpeedMmPerSec: number;
  };
}

export interface BoundingBoxMm {
  minX: number;
  maxX: number;
  minY: number;
  maxY: number;
}

export interface BoundingBoxRoutineResult {
  /** fully formatted URScript program visiting each corner of the provided bounding box. */
  program: string;
  metadata: {
    /** Bounding box coordinates used to generate the routine, in millimetres. */
    boundingBox: BoundingBoxMm;
    /** Coordinate frame variable applied to generated poses. */
    coordinateFrame: string;
    /** Total planar travel distance across the executed path, in millimetres. */
    travelDistanceMm: number;
  };
}

export function generatePreflightProgram(options: URGenerationOptions = {}): PreflightGenerationResult {
  const settings: Required<URGenerationOptions> = { ...DEFAULT_OPTIONS, ...options };
  const coordinateFrameVariable = resolveCoordinateFrameVariable(settings.coordinateFrameVariable);
  const formatPoseForFrame = (xMm: number, yMm: number, zMeters: number) =>
    formatPose(coordinateFrameVariable, xMm, yMm, zMeters);

  const moveAcceleration = 1.2;
  const safeZ = settings.safeHeightMm / 1000;
  const travelSpeed = settings.travelSpeedMmPerSec / 1000;

  const preflightWaypoints = buildPreflightWaypoints(settings.workpieceWidthMm, settings.workpieceHeightMm, settings.workpieceBufferMm);
  const travelDistanceMm = calculatePreflightTravelDistance(preflightWaypoints);
  const totalDwellSeconds =
    preflightWaypoints.filter((waypoint) => waypoint.dwell).length * PREFLIGHT_DWELL_SECONDS;

  const programLines: string[] = [];
  programLines.push(`def tuft_preflight_program():`);
  programLines.push(settings.coordinateString);
  programLines.push(settings.poseString);
  programLines.push(`    textmsg("Starting tuft preflight routine")`);
  programLines.push(`    set_digital_out(${settings.toolOutput}, False)`);
  programLines.push(
    ...createPreflightMoveLines({
      waypoints: preflightWaypoints,
      indent: '    ',
      formatPoseForFrame,
      moveAcceleration,
      travelSpeed,
      safeZ,
    }),
  );
  programLines.push(`    textmsg("Preflight routine complete")`);
  programLines.push(`end`);
  programLines.push(`tuft_preflight_program()`);

  return {
    program: programLines.join('\n'),
    metadata: {
      coordinateFrame: coordinateFrameVariable,
      travelDistanceMm,
      estimatedCycleTimeSeconds: Math.round(travelDistanceMm / settings.travelSpeedMmPerSec + totalDwellSeconds),
      cornerDwellSeconds: PREFLIGHT_DWELL_SECONDS,
      waypoints: preflightWaypoints.map((waypoint) => ({
        xMm: waypoint.x,
        yMm: waypoint.y,
        dwellSeconds: waypoint.dwell ? PREFLIGHT_DWELL_SECONDS : 0,
      })),
    },
  };
}

export function generateToolTestProgram(options: URGenerationOptions = {}): ToolTestGenerationResult {
  const settings: Required<URGenerationOptions> = { ...DEFAULT_OPTIONS, ...options };
  const moveAcceleration = 1.2;
  const travelSpeed = settings.travelSpeedMmPerSec / 1000;
  const displacementMeters = 0.15;
  const dwellSeconds = 5;
  const formatPoseForFrame = (xMm: number, yMm: number, zMeters: number) =>
    formatPose(settings.coordinateFrameVariable, xMm, yMm, zMeters);
  const effectiveWidthMm = Math.max(0, settings.workpieceWidthMm - 2 * settings.workpieceBufferMm);
  const effectiveHeightMm = Math.max(0, settings.workpieceHeightMm - 2 * settings.workpieceBufferMm);
  const centerX = settings.workpieceBufferMm + effectiveWidthMm / 2;
  const centerY = settings.workpieceBufferMm + effectiveHeightMm / 2;
  const safeZ = settings.safeHeightMm / 1000;

  const programLines: string[] = [];
  programLines.push(`def tuft_tool_test_program():`);
  programLines.push(settings.coordinateString);
  programLines.push(settings.poseString);
  programLines.push(`    textmsg("Starting tufting gun test")`);
  programLines.push(`    set_digital_out(${settings.toolOutput}, False)`);
  programLines.push(`    new_pose = ${formatPoseForFrame(centerX, centerY, safeZ)}`);
  programLines.push(
    `    movel(p[new_pose[0], new_pose[1], new_pose[2], current_pose[3], current_pose[4], current_pose[5]], a=${moveAcceleration.toFixed(1)}, v=${travelSpeed.toFixed(4)})`,
  );
  programLines.push(
    `    local test_pose_temp = ${formatPoseForFrame(centerX, centerY, safeZ + displacementMeters)}`,
  );
  programLines.push(
    `    local test_pose = p[test_pose_temp[0], test_pose_temp[1], test_pose_temp[2], current_pose[3], current_pose[4], current_pose[5]]`,
  );
  programLines.push(
    `    movel(test_pose, a=${moveAcceleration.toFixed(1)}, v=${travelSpeed.toFixed(4)})`,
  );
  programLines.push(`    set_digital_out(${settings.toolOutput}, True)`);
  programLines.push(`    sleep(${dwellSeconds.toFixed(1)})`);
  programLines.push(`    set_digital_out(${settings.toolOutput}, False)`);
  programLines.push(
    `    movel(p[new_pose[0], new_pose[1], new_pose[2], current_pose[3], current_pose[4], current_pose[5]], a=${moveAcceleration.toFixed(1)}, v=${travelSpeed.toFixed(4)})`,
  );
  programLines.push(`    textmsg("Tufting gun test finished")`);
  programLines.push(`end`);
  programLines.push(`tuft_tool_test_program()`);

  return {
    program: programLines.join('\n'),
    metadata: {
      displacementMeters,
      toolOutput: settings.toolOutput,
      dwellSeconds,
      travelSpeedMmPerSec: settings.travelSpeedMmPerSec,
    },
  };
}

export function generateBoundingBoxRoutine(
  boundingBox: BoundingBoxMm,
  options: URGenerationOptions = {},
): BoundingBoxRoutineResult {
  const settings: Required<URGenerationOptions> = { ...DEFAULT_OPTIONS, ...options };
  const coordinateFrameVariable = resolveCoordinateFrameVariable(settings.coordinateFrameVariable);
  const formatPoseForFrame = (xMm: number, yMm: number, zMeters: number) =>
    formatPose(coordinateFrameVariable, xMm, yMm, zMeters);

  const moveAcceleration = 1.2;
  const travelSpeed = settings.travelSpeedMmPerSec / 1000;
  const safeZ = settings.safeHeightMm / 1000;

  const corners = [
    { x: boundingBox.minX, y: boundingBox.minY },
    { x: boundingBox.maxX, y: boundingBox.minY },
    { x: boundingBox.maxX, y: boundingBox.maxY },
    { x: boundingBox.minX, y: boundingBox.maxY },
  ];

  let travelDistanceMm = 0;
  for (let index = 1; index < corners.length; index += 1) {
    travelDistanceMm += distance2D(
      corners[index - 1].x,
      corners[index - 1].y,
      corners[index].x,
      corners[index].y,
    );
  }

  const programLines: string[] = [];
  programLines.push(`def tuft_bounding_box_program():`);
  programLines.push(settings.coordinateString);
  programLines.push(settings.poseString);
  programLines.push(`    textmsg("Visiting tufting bounding box corners")`);
  programLines.push(`    set_digital_out(${settings.toolOutput}, False)`);

  for (const corner of corners) {
    programLines.push(`    new_pose = ${formatPoseForFrame(corner.x, corner.y, safeZ)}`);
    programLines.push(
      `    movel(p[new_pose[0], new_pose[1], new_pose[2], current_pose[3], current_pose[4], current_pose[5]], a=${moveAcceleration.toFixed(1)}, v=${travelSpeed.toFixed(4)})`,
    );
  }

  programLines.push(`    textmsg("Bounding box traversal finished")`);
  programLines.push(`end`);
  programLines.push(`tuft_bounding_box_program()`);

  return {
    program: programLines.join('\n'),
    metadata: {
      boundingBox,
      coordinateFrame: coordinateFrameVariable,
      travelDistanceMm,
    },
  };
}

interface ColumnSegment {
  start: number;
  end: number;
}

interface ColumnPlan {
  column: number;
  segments: ColumnSegment[];
}

interface ProgressCallbackConfig {
  host: string;
  port: number;
}

const createProgressConfig = (
  host: string | undefined,
  port: number | undefined,
): ProgressCallbackConfig | null => {
  if (!host) {
    return null;
  }
  const trimmedHost = host.trim();
  if (!trimmedHost) {
    return null;
  }
  const normalisedHost = trimmedHost.replace(/"/g, '');
  const normalisedPort = Number.isFinite(port) && port ? Number(port) : DEFAULT_OPTIONS.progressPort;
  return {
    host: normalisedHost,
    port: normalisedPort,
  };
};

const escapeStringForUrScript = (value: string): string => value.replace(/"/g, '\\"');

const DEFAULT_OPTIONS: Required<URGenerationOptions> = {
  workpieceWidthMm: 1500,
  workpieceHeightMm: 1050,
  workpieceBufferMm: 50,
  safeHeightMm: 150,
  tuftHeightMm: -2,
  toolOutput: 0,
  travelSpeedMmPerSec: 200,
  tuftSpeedMmPerSec: 60,
  blackPixelThreshold: 64,
  contactForceThresholdN: 15,
  coordinateFrameVariable: 'tuft_coords',
  coordinateString: '    global tuft_coords = p[-0.743799, 1.270828, -0.183331, 1.574839, 0.004352, -0.002073]',
  poseString: '    global current_pose = p[0,0,0,-1.19353,1.19941,1.24224]',
  progressHost: '127.0.0.1',
  progressPort: 4700,
};

const RAD_ORIENTATION = {
  rx: 0,
  ry: Math.PI,
  rz: 0,
};

const PREFLIGHT_DWELL_SECONDS = 0.5;

interface PreflightWaypoint {
  x: number;
  y: number;
  dwell: boolean;
}

const COORDINATE_VARIABLE_PATTERN = /^[A-Za-z_][A-Za-z0-9_]*$/;

const resolveCoordinateFrameVariable = (variable: string): string =>
  COORDINATE_VARIABLE_PATTERN.test(variable) ? variable : DEFAULT_OPTIONS.coordinateFrameVariable;

/** Formats a cartesian pose relative to the provided coordinate frame via URScript `pose_trans`. */
const formatPose = (frameVariable: string, xMm: number, yMm: number, zMeters: number): string => {
  const x = (xMm / 1000).toFixed(4);
  const y = (yMm / 1000).toFixed(4);
  const z = zMeters.toFixed(4);
  return `pose_trans(${frameVariable}, p[${x}, ${y}, ${z}, 0, 0, 0])`;
};

/**
 * Computes a planar euclidean distance between two millimetre-based points.
 */
const distance2D = (x1: number, y1: number, x2: number, y2: number): number => {
  const dx = x2 - x1;
  const dy = y2 - y1;
  return Math.hypot(dx, dy);
};

const buildPreflightWaypoints = (workpieceWidthMm: number, workpieceHeightMm: number, workpieceBufferMm: number): PreflightWaypoint[] => [
  { x: workpieceBufferMm, y: workpieceBufferMm, dwell: true },
  { x: workpieceWidthMm - workpieceBufferMm, y: workpieceBufferMm, dwell: true },
  { x: workpieceWidthMm - workpieceBufferMm, y: workpieceHeightMm - workpieceBufferMm, dwell: true },
  { x: workpieceBufferMm, y: workpieceHeightMm - workpieceBufferMm, dwell: true },
  { x: workpieceWidthMm / 2, y: workpieceHeightMm / 2, dwell: false },
];

const calculatePreflightTravelDistance = (waypoints: PreflightWaypoint[]): number => {
  let total = 0;
  for (let index = 1; index < waypoints.length; index += 1) {
    total += distance2D(
      waypoints[index - 1].x,
      waypoints[index - 1].y,
      waypoints[index].x,
      waypoints[index].y,
    );
  }
  return total;
};

const createPreflightMoveLines = ({
  waypoints,
  indent,
  formatPoseForFrame,
  moveAcceleration,
  travelSpeed,
  safeZ,
}: {
  waypoints: PreflightWaypoint[];
  indent: string;
  formatPoseForFrame: (xMm: number, yMm: number, zMeters: number) => string;
  moveAcceleration: number;
  travelSpeed: number;
  safeZ: number;
}): string[] => {
  const lines: string[] = [];

  for (const waypoint of waypoints) {
    lines.push(`new_pose = ${formatPoseForFrame(waypoint.x, waypoint.y, safeZ)}`);
    lines.push(
      `${indent}movel(p[new_pose[0], new_pose[1], new_pose[2], current_pose[3], current_pose[4], current_pose[5]], a=${moveAcceleration.toFixed(1)}, v=${travelSpeed.toFixed(4)})`,
    );
    if (waypoint.dwell) {
      lines.push(`${indent}sleep(${PREFLIGHT_DWELL_SECONDS.toFixed(1)})`);
    }
  }

  return lines;
};

/**
 * Parses the provided image buffer, extracts vertical stroke segments, and emits a URScript program
 * with move/activation commands that mirror the artwork on the robot workspace.
 *
 * The function is intentionally implemented as a collection of small, nested helpers to keep the
 * main data flow readable:
 *  1. Decode the bitmap into a single-channel greyscale buffer (`sharp`).
 *  2. Walk each column, grouping consecutive dark pixels into tuft segments.
 *  3. Emit move commands for each segment, toggling the configured digital output as required.
 *  4. Accumulate movement distances to approximate cycle time.
 *
 * @param imageBuffer Raw multipart upload content.
 * @param originalName Original filename, used for traceability messages.
 * @param options Optional overrides for workspace scaling and robot behavior.
 * @returns Promise resolving with the UR program text and metadata.
 */
export async function generateURProgram(
  imageBuffer: Buffer,
  originalName: string,
  options: URGenerationOptions = {},
): Promise<URGenerationResult> {
  const settings: Required<URGenerationOptions> = { ...DEFAULT_OPTIONS, ...options };
  const jobId = randomUUID();
  const coordinateFrameVariable = resolveCoordinateFrameVariable(settings.coordinateFrameVariable);
  const formatPoseForFrame = (xMm: number, yMm: number, zMeters: number) =>
    formatPose(coordinateFrameVariable, xMm, yMm, zMeters);
  const progressConfig = createProgressConfig(settings.progressHost, settings.progressPort);

  if (settings.tuftHeightMm >= settings.safeHeightMm) {
    throw new Error('Tuft height must be smaller than the safe height to allow a retract move.');
  }

  const safeZ = settings.safeHeightMm / 1000;
  const surfaceZ = settings.tuftHeightMm / 1000;
  const travelSpeed = settings.travelSpeedMmPerSec / 1000;
  const tuftSpeed = settings.tuftSpeedMmPerSec / 1000;
  const threshold = Math.min(255, Math.max(0, settings.blackPixelThreshold));
  const contactForceThreshold = Math.max(0.5, settings.contactForceThresholdN);
  const contactStepMeters = 0.001; // 1 mm incremental descent while probing for contact.

  // STEP 1: Decode the uploaded bitmap into a greyscale buffer we can index per pixel.
  const { data, info } = await sharp(imageBuffer)
    .flip()
    .greyscale()
    .raw()
    .toBuffer({ resolveWithObject: true });

  const width = info.width ?? 0;
  const height = info.height ?? 0;

  if (width === 0 || height === 0) {
    throw new Error('Unable to read uploaded image dimensions.');
  }

  if (info.channels !== 1) {
    throw new Error('Expected a single greyscale channel after preprocessing.');
  }

  const effectiveWidthMm = Math.max(0, settings.workpieceWidthMm - 2 * settings.workpieceBufferMm);
  const effectiveHeightMm = Math.max(0, settings.workpieceHeightMm - 2 * settings.workpieceBufferMm);
  const pixelWidthMm = width > 0 ? effectiveWidthMm / width : 0;
  const pixelHeightMm = height > 0 ? effectiveHeightMm / height : 0;

  // STEP 2: Group consecutive black pixels column-by-column into tuft segments.
  const columnPlans: ColumnPlan[] = [];
  let activePixels = 0;
  let minColumn = Number.POSITIVE_INFINITY;
  let maxColumn = Number.NEGATIVE_INFINITY;
  let minRow = Number.POSITIVE_INFINITY;
  let maxRow = Number.NEGATIVE_INFINITY;

  for (let column = 0; column < width; column += 1) {
    const segments: ColumnSegment[] = [];
    let row = 0;

    while (row < height) {
      const pixelValue = data[row * width + column];
      if (pixelValue <= threshold) {
        const start = row;
        while (row < height && data[row * width + column] <= threshold) {
          row += 1;
        }
        const end = row - 1;
        segments.push({ start, end });
        activePixels += end - start + 1;

        if (column < minColumn) {
          minColumn = column;
        }
        if (column > maxColumn) {
          maxColumn = column;
        }
        if (start < minRow) {
          minRow = start;
        }
        if (end > maxRow) {
          maxRow = end;
        }
      } else {
        row += 1;
      }
    }

    if (segments.length > 0) {
      columnPlans.push({ column, segments });
    }
  }

  const tuftSegments = columnPlans.reduce((total, plan) => total + plan.segments.length, 0);
  const hasActivePixels = activePixels > 0 && Number.isFinite(minColumn);
  const boundingBoxMm = hasActivePixels
    ? {
        minX: settings.workpieceBufferMm + minColumn * pixelWidthMm,
        maxX: settings.workpieceBufferMm + (maxColumn + 1) * pixelWidthMm,
        minY: settings.workpieceBufferMm + minRow * pixelHeightMm,
        maxY: settings.workpieceBufferMm + (maxRow + 1) * pixelHeightMm,
      }
    : null;

  const headerLines: string[] = [];
  const footerLines: string[] = [];
  const movementBlocks: string[][] = [];
  const blockHasMovel: boolean[] = [];
  const movelPrefixSums: number[] = [0];

  const appendMovementBlock = (block: string[], containsMovel: boolean) => {
    movementBlocks.push(block);
    blockHasMovel.push(containsMovel);
    const previous = movelPrefixSums[movelPrefixSums.length - 1];
    movelPrefixSums.push(previous + (containsMovel ? 1 : 0));
  };

  headerLines.push(`def tuft_program():`);
  headerLines.push(settings.coordinateString);
  headerLines.push(settings.poseString);
  headerLines.push(`    textmsg("Starting tufting job ${originalName}")`);
  headerLines.push(`    textmsg("Using coordinate frame ${coordinateFrameVariable}")`);
  headerLines.push(`    set_digital_out(${settings.toolOutput}, False)`);
  headerLines.push(`    global travel_speed = ${travelSpeed.toFixed(4)}`);
  headerLines.push(`    global tuft_speed = ${tuftSpeed.toFixed(4)}`);
  headerLines.push(`    global contact_force_threshold = ${contactForceThreshold.toFixed(2)}`);
  headerLines.push(`    global contact_probe_step = ${contactStepMeters.toFixed(4)}`);

  let progressTotalLineIndex: number | null = null;
  let progressCurrentLineIndex: number | null = null;

  if (progressConfig) {
    const escapedHost = escapeStringForUrScript(progressConfig.host);
    const escapedJobId = escapeStringForUrScript(jobId);
    headerLines.push(`    global progress_host = "${escapedHost}"`);
    headerLines.push(`    global progress_port = ${progressConfig.port}`);
    headerLines.push(`    global progress_total = 0`);
    progressTotalLineIndex = headerLines.length - 1;
    headerLines.push(`    global progress_current = 0`);
    progressCurrentLineIndex = headerLines.length - 1;
    headerLines.push(`    global progress_job_id = "${escapedJobId}"`);
    headerLines.push(`    global open=socket_open(progress_host,progress_port)`);
    headerLines.push(`    while (open ==  False  ):`);
    headerLines.push(`        global open=socket_open(progress_host,progress_port)`);
    headerLines.push(`    end`);
    headerLines.push(`    def report_progress():`);
    headerLines.push(`        progress_current = progress_current + 1`);
    headerLines.push(
      `        global sendToServer="{jobId:" + progress_job_id + ",current:" + to_str(progress_current) + ",total:" + to_str(progress_total) + "}\n"`,
    );
    headerLines.push(`        socket_send_string(sendToServer)`);
    headerLines.push(`    end`);
  }

  footerLines.push(`    textmsg("Tufting job finished")`);
  footerLines.push('end');

  if (tuftSegments === 0) {
    return {
      jobId,
      metadata: {
        estimatedCycleTimeSeconds: 0,
        resolution: `${width}x${height}`,
        imageWidth: width,
        imageHeight: height,
        tuftSegments,
        activePixels,
        boundingBoxMm,
        movementCount: 0,
        movelCommandCount: 0,
      },
      programChunks: [],
    };
  }

  const moveAcceleration = 1.2;
  const approachAcceleration = 0.8;
  let lastSafeX: number | null = null;
  let lastSafeY: number | null = null;
  let lastSurfaceX: number | null = null;
  let lastSurfaceY: number | null = null;
  let toolActive = false;

  let travelDistanceMm = 0;
  let tuftDistanceMm = 0;
  let verticalDistanceMm = 0;

  const segmentRanges: Array<{ startIndex: number; endIndex: number; movelCount: number }> = [];

  const emitMove = (
    indent: string,
    xMm: number,
    yMm: number,
    zMeters: number,
    acceleration: number,
    speed: number,
  ) => {
    const poseExpression = formatPoseForFrame(xMm, yMm, zMeters);
    const poseLine = `${indent}new_pose = ${poseExpression}`;
    const moveLine = `${indent}movel(p[new_pose[0], new_pose[1], new_pose[2], current_pose[3], current_pose[4], current_pose[5]], a=${acceleration.toFixed(1)}, v=${speed.toFixed(4)})`;
    appendMovementBlock([poseLine, moveLine], true);
  };

  // Helper functions keep command emission readable while maintaining motion metrics.
  const moveSafe = (xMm: number, yMm: number) => {
    if (lastSafeX !== null && lastSafeY !== null) {
      const travel = distance2D(lastSafeX, lastSafeY, xMm, yMm);
      travelDistanceMm += travel;
    }
    emitMove('    ', xMm, yMm, safeZ, moveAcceleration, travelSpeed);
    lastSafeX = xMm;
    lastSafeY = yMm;
  };

  const lowerToSurface = (xMm: number, yMm: number) => {
    verticalDistanceMm += settings.tuftHeightMm;
    emitMove('    ', xMm, yMm, surfaceZ, approachAcceleration, travelSpeed);
    lastSurfaceX = xMm;
    lastSurfaceY = yMm;
  };

  const moveAtSurface = (xMm: number, yMm: number) => {
    if (lastSurfaceX !== null && lastSurfaceY !== null) {
      const tuftTravel = distance2D(lastSurfaceX, lastSurfaceY, xMm, yMm);
      tuftDistanceMm += tuftTravel;
    }
    emitMove('    ', xMm, yMm, surfaceZ, moveAcceleration, tuftSpeed);
    lastSurfaceX = xMm;
    lastSurfaceY = yMm;
  };

  const retractToSafe = (xMm: number, yMm: number) => {
    verticalDistanceMm += settings.tuftHeightMm;
    emitMove('    ', xMm, yMm, safeZ, approachAcceleration, travelSpeed);
    lastSurfaceX = null;
    lastSurfaceY = null;
    lastSafeX = xMm;
    lastSafeY = yMm;
  };

  const ensureToolState = (desired: boolean) => {
    if (toolActive === desired) {
      return;
    }
    const command = `    set_digital_out(${settings.toolOutput}, ${desired ? 'True' : 'False'})`;
    appendMovementBlock([command], false);
    toolActive = desired;
  };

  // STEP 3: Emit moves for each tuft segment, toggling the tool output around each stroke.
  for (const plan of columnPlans) {
    const columnX = settings.workpieceBufferMm + (plan.column + 0.5) * pixelWidthMm;

    for (const segment of plan.segments) {
      const startY = settings.workpieceBufferMm + segment.start * pixelHeightMm;
      const endY = settings.workpieceBufferMm + (segment.end + 1) * pixelHeightMm;
      const segmentStartIndex = movementBlocks.length;

      if (lastSafeX !== columnX || lastSafeY !== startY) {
        moveSafe(columnX, startY);
      }

      lowerToSurface(columnX, startY);
      ensureToolState(true);
      moveAtSurface(columnX, endY);
      ensureToolState(false);
      retractToSafe(columnX, endY);

      const segmentEndIndex = movementBlocks.length;
      const segmentMovelCount =
        movelPrefixSums[segmentEndIndex] - movelPrefixSums[segmentStartIndex];
      segmentRanges.push({ startIndex: segmentStartIndex, endIndex: segmentEndIndex, movelCount: segmentMovelCount });
    }
  }

  ensureToolState(false);

  const movementCount = movementBlocks.length;
  const movelCommandCount = movelPrefixSums[movelPrefixSums.length - 1];

  const buildHeaderLines = (progressStart: number): string[] => {
    const lines = headerLines.map((line) => line);
    if (progressConfig && progressTotalLineIndex !== null && progressCurrentLineIndex !== null) {
      lines[progressTotalLineIndex] = `    global progress_total = ${movementCount}`;
      lines[progressCurrentLineIndex] = `    global progress_current = ${progressStart}`;
    }
    return lines;
  };

  const buildProgramForRange = (startIndex: number, endIndex: number): string => {
    const progressStart = movelPrefixSums[startIndex];
    const lines = buildHeaderLines(progressStart);
    for (let i = startIndex; i < endIndex; i += 1) {
      const block = movementBlocks[i];
      lines.push(...block);
      if (progressConfig && blockHasMovel[i]) {
        const indent = block[block.length - 1].match(/^(\s*)/)?.[1] ?? '    ';
        lines.push(`${indent}report_progress()`);
      }
    }
    lines.push(...footerLines);
    return lines.join('\n');
  };

  const MOVEL_COMMAND_LIMIT = 700;
  const chunkInfos: Array<{ startIndex: number; endIndex: number }> = [];
  let chunkStartIndex = 0;
  let chunkMovelCount = 0;

  for (const segment of segmentRanges) {
    const segmentMovelCount = segment.movelCount;
    if (chunkMovelCount > 0 && chunkMovelCount + segmentMovelCount > MOVEL_COMMAND_LIMIT) {
      chunkInfos.push({ startIndex: chunkStartIndex, endIndex: segment.startIndex });
      chunkStartIndex = segment.startIndex;
      chunkMovelCount = 0;
    }
    chunkMovelCount += segmentMovelCount;
  }

<<<<<<< HEAD
  ensureToolState(false);
  programLines.push(`    textmsg("Tufting job finished")`);
  programLines.push('end');
  programLines.push('');
  programLines.push('tuft_program()');
=======
  if (movementBlocks.length > chunkStartIndex) {
    chunkInfos.push({ startIndex: chunkStartIndex, endIndex: movementBlocks.length });
  }

  if (chunkInfos.length === 0 && movementBlocks.length > 0) {
    chunkInfos.push({ startIndex: 0, endIndex: movementBlocks.length });
  }

  const programChunks: ProgramChunk[] = chunkInfos.map(({ startIndex, endIndex }) => {
    const movelCount = movelPrefixSums[endIndex] - movelPrefixSums[startIndex];
    const blockCount = endIndex - startIndex;
    const progressStart = movelPrefixSums[startIndex];
    const program = buildProgramForRange(startIndex, endIndex);
    return { program, startIndex, endIndex, blockCount, movelCount, progressStart };
  });
>>>>>>> b2704420

  const travelTimeSeconds = travelDistanceMm / settings.travelSpeedMmPerSec;
  const tuftTimeSeconds = tuftDistanceMm / settings.tuftSpeedMmPerSec;
  const verticalTimeSeconds = verticalDistanceMm / settings.travelSpeedMmPerSec;
  const estimatedCycleTimeSeconds = Math.round(travelTimeSeconds + tuftTimeSeconds + verticalTimeSeconds);

  saveJobContext(jobId, {
    jobId,
    movementBlocks: movementBlocks.map((block) => [...block]),
    coordinateFrameVariable,
    progressConfig,
    movementCount,
    movelCommandCount,
    safeZ,
    travelSpeed,
    tuftSpeed,
    toolOutput: settings.toolOutput,
    coordinateString: settings.coordinateString,
    poseString: settings.poseString,
    programChunks,
  });

  return {
    jobId,
    metadata: {
      estimatedCycleTimeSeconds,
      resolution: `${width}x${height}`,
      imageWidth: width,
      imageHeight: height,
      tuftSegments,
      activePixels,
      boundingBoxMm,
      movementCount,
      movelCommandCount,
    },
    programChunks,
  };
}<|MERGE_RESOLUTION|>--- conflicted
+++ resolved
@@ -776,13 +776,6 @@
     chunkMovelCount += segmentMovelCount;
   }
 
-<<<<<<< HEAD
-  ensureToolState(false);
-  programLines.push(`    textmsg("Tufting job finished")`);
-  programLines.push('end');
-  programLines.push('');
-  programLines.push('tuft_program()');
-=======
   if (movementBlocks.length > chunkStartIndex) {
     chunkInfos.push({ startIndex: chunkStartIndex, endIndex: movementBlocks.length });
   }
@@ -798,7 +791,6 @@
     const program = buildProgramForRange(startIndex, endIndex);
     return { program, startIndex, endIndex, blockCount, movelCount, progressStart };
   });
->>>>>>> b2704420
 
   const travelTimeSeconds = travelDistanceMm / settings.travelSpeedMmPerSec;
   const tuftTimeSeconds = tuftDistanceMm / settings.tuftSpeedMmPerSec;
